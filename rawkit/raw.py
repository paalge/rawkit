--- conflicted
+++ resolved
@@ -3,11 +3,8 @@
 """
 
 import ctypes
-<<<<<<< HEAD
 
-=======
-import rawkit.errors as e
->>>>>>> 3698bf8c
+from rawkit import errors as e
 from rawkit.libraw import libraw
 from rawkit.metadata import Metadata
 from rawkit.options import Options
@@ -38,7 +35,9 @@
     def __init__(self, filename=None):
         """Initializes a new Raw object."""
         self.data = libraw.libraw_init(0)
-        e.check_call(libraw.libraw_open_file(self.data, filename.encode('ascii')))
+        e.check_call(
+            libraw.libraw_open_file(self.data, filename.encode('ascii'))
+        )
 
         self.options = Options()
 
@@ -71,12 +70,8 @@
 
     def process(self):
         """Process the raw data based on self.options"""
-<<<<<<< HEAD
         self.options._map_to_libraw_params(self.data.contents.params)
-        libraw.libraw_dcraw_process(self.data)
-=======
         e.check_call(libraw.libraw_dcraw_process(self.data))
->>>>>>> 3698bf8c
 
     def save(self, filename=None, filetype='ppm'):
         """
